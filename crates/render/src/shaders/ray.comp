#version 460
#extension GL_EXT_shader_16bit_storage : require
#extension GL_EXT_shader_8bit_storage : require
#extension GL_KHR_shader_subgroup_vote : require
#include "ray.glsl"

struct Sunlight {
    vec3 color;
    float padding1;
    vec3 dir;
    float padding2;
};
uint MaskLocationNthOne(uint mask, uint location) {
    return bitCount(mask & ((1 << location) - 1));
}

#define GROUP_SIZE_X 8
#define GROUP_SIZE_Y 8
layout(local_size_x = GROUP_SIZE_X, local_size_y = GROUP_SIZE_Y, local_size_z = 1) in;
layout(rgba32f, set = 2, binding = 0) uniform writeonly image2D imgOutput;
layout(r32f, set = 2, binding = 1) uniform readonly image2D beamDepthInput;

layout(push_constant) uniform constants
{
	uvec2 extents;
    float aspectRatio;
} PushConstants;
layout(set = 0, binding = 0) uniform u_Camera {
    mat3 rotation;
    vec3 position;
    float tanHalfFov;
} Camera;/*
layout(set = 0, binding = 1) uniform Lights {
    Sunlight Lights_Sunlight;
};*/
layout(set = 1, binding = 0) readonly buffer Chunk {
    Node Chunk_Nodes[];
};
struct Material {
    float scale;
    uint16_t diffuse;
    uint16_t normal;
    float _reserved1;
    float _reserved2;
};
struct ColoredMaterial {
    float scale;
    uint16_t diffuse;
    uint16_t normal;
    float _reserved1;
    float _reserved2;
    vec4 palette[128];
};
layout(set = 1, binding = 1) readonly buffer Materials {
    Material u_RegularMaterials[];
};
layout(set = 1, binding = 2) readonly buffer ColoredMaterials {
    ColoredMaterial u_ColoredMaterials[];
};
layout(set = 1, binding = 3) uniform sampler2DArray TextureRepoSampler;




Ray GenerateRay() {
    uvec2 pixelRaster = gl_GlobalInvocationID.xy;

    // Also adding 0.5 here, because we want it to stay in the middle of the pixel
    vec2 pixelNDC = (vec2(pixelRaster) + 0.5) / vec2(PushConstants.extents);
    vec2 pixelCamera = 2 * pixelNDC - 1;
    pixelCamera.y *= -1;
    pixelCamera.x *= PushConstants.aspectRatio;
    pixelCamera *= Camera.tanHalfFov;

    vec3 pixelCameraWorld = Camera.rotation * vec3(pixelCamera, -1);
    Ray ray;
    ray.origin = Camera.position;
    ray.dir = normalize(pixelCameraWorld);
    return ray;
}

vec3 CubedNormalize(vec3 dir) {
    vec3 dir_abs = abs(dir);
    float max_element = max(dir_abs.x, max(dir_abs.y, dir_abs.z));
    return -sign(dir) * step(max_element, dir_abs);
}

struct ParentDescriptor {
    uint children;
    uint this_occupancy_freemask;
};
struct StackItem {
    uint parent;
    float t_max;
};

<<<<<<< HEAD
#define CAST_STACK_DEPTH 23
#define MAX_RAYCAST_ITERATIONS 200
=======
#define CAST_STACK_DEPTH 22
#define MAX_RAYCAST_ITERATIONS  200
>>>>>>> 18292185

#define STACK_HEIGHT 8
shared StackItem stack_data[GROUP_SIZE_X * GROUP_SIZE_Y][STACK_HEIGHT];

void main() {
    Ray ray = GenerateRay();
    ray.dir *= 100;
    uint stack_len = 0;
    //const float epsilon = exp2(-CAST_STACK_DEPTH);
    uint iter = 0;


    // Get rid of small ray direction components to avoid division by zero
    // if (abs(ray.dir.x) < epsilon) ray.dir.x = copysign(epsilon, ray.dir.x);
    // if (fabsf(ray.dir.y) < epsilon) ray.dir.y = copysignf(epsilon, ray.dir.y);
    // if (fabsf(ray.dir.z) < epsilon) ray.dir.z = copysignf(epsilon, ray.dir.z);


    vec3 t_coef = 1.0 / -abs(ray.dir);
    vec3 t_bias = t_coef * ray.origin;


    // Select octant mask to mirror the coordinate system so
    // that ray direction is negative along each axis.

    int octant_mask = 0; // This is different from the original esvo because our coordinate system was flipped.
    if (ray.dir.x > 0.0f) octant_mask ^= 4, t_bias.x = 3.0f * t_coef.x - t_bias.x;
    if (ray.dir.y > 0.0f) octant_mask ^= 2, t_bias.y = 3.0f * t_coef.y - t_bias.y;
    if (ray.dir.z > 0.0f) octant_mask ^= 1, t_bias.z = 3.0f * t_coef.z - t_bias.z;


    // Initialize the active span of t-values.

    float t_min = max(max(2.0f * t_coef.x - t_bias.x, 2.0f * t_coef.y - t_bias.y), 2.0f * t_coef.z - t_bias.z);
    float t_max = min(min(t_coef.x - t_bias.x, t_coef.y - t_bias.y), t_coef.z - t_bias.z);
    float h = t_max;
    t_min = max(t_min, 0.0f);
    t_max = min(t_max, 1.0f);
    float t_max_original = t_max;
    // Initialize the current voxel to the first child of the root.

    uint   parent           = 0;
    ParentDescriptor   parent_descriptor;
    parent_descriptor.children = 0;
    parent_descriptor.this_occupancy_freemask = 0; // invalid until fetched
    uint parent_shift = 0;
    uint    idx              = 0;
    uint    scale            = CAST_STACK_DEPTH - 1;
    float  scale_exp2       = 0.5f; // exp2f(scale - s_max)
    vec3 pos;
    {
        bvec3 comparison = greaterThan(1.5 * t_coef - t_bias, vec3(t_min, t_min, t_min));
        pos = mix(vec3(1.0, 1.0, 1.0), vec3(1.5, 1.5, 1.5), comparison);
        if (comparison.x) idx ^= 4;
        if (comparison.y) idx ^= 2;
        if (comparison.z) idx ^= 1;
    }

    // Traverse voxels along the ray as long as the current voxel
    // stays within the octree.
    while(iter < MAX_RAYCAST_ITERATIONS) {
        iter++;
        // Fetch child descriptor unless it is already valid.
        if (parent_descriptor.children == 0) {
            parent_descriptor.this_occupancy_freemask = uint(Chunk_Nodes[parent].freemask) | (uint(Chunk_Nodes[parent].extended_occupancy[parent_shift]) << 8);
            parent_descriptor.children = Chunk_Nodes[parent].children;
        }

        // Position of the child within the parent. (now within the child of the parent due to the extended occupancy)        
        uint child_shift = idx ^ octant_mask;

        // Determine maximum t-value of the cube by evaluating
        // tx(), ty(), and tz() at its corner.

        vec3 t_corner = pos * t_coef - t_bias;
        float tc_max = min(min(t_corner.x, t_corner.y), t_corner.z);

        // Process voxel if the corresponding bit in valid mask is set
        // and the active t-span is non-empty.
        if (
            // This bit will be 1 if there exists anything inside this node, or if the node itself is a solid leaf.
            // This bit will be 0 if the node is a leaf, empty node.
            // That is to say, if this bit is 0, the corresponding bit in the freemask is guaranteed to be 0.
            (((parent_descriptor.this_occupancy_freemask >> 8) & (1 << child_shift )) != 0) && // check occupancy.
            (t_min <= t_max)
        ) {
            // Terminate if the voxel is small enough.
            // TODO


            // INTERSECT
            // Intersect active t-span with the cube and evaluate
            // tx(), ty(), and tz() at the center of the voxel.
            //float tv_max = min(t_max, tc_max);
            float tv_max = tc_max; // We kinda assume that t_max will always be less thant tc_max.
            float half_length = scale_exp2 * 0.5f;
            vec3 t_center = half_length * t_coef + t_corner;

            if (t_min <= tv_max) {
                // Terminate if the corresponding bit in the non-leaf mask is not set.

                // PUSH
                // Write current parent to the stack.

                //if (tc_max < h)
                {
                    // stack.write(scale, parent, t_max);
                    stack_len = min(stack_len + 1, STACK_HEIGHT);
                    StackItem item;
                    item.parent = parent;
                    item.t_max = t_max;
                    stack_data[gl_LocalInvocationIndex][scale % STACK_HEIGHT] = item;
                }
                h = tc_max;

                // Find child descriptor corresponding to the current voxel.
                parent = parent_descriptor.children + MaskLocationNthOne(parent_descriptor.this_occupancy_freemask, parent_shift);
                parent_shift = child_shift;

                // Select child voxel that the ray enters first.

                idx = 0;
                scale--;
                scale_exp2 = half_length;

                {
                    if (t_center.x > t_min) idx ^= 4, pos.x += scale_exp2;
                    if (t_center.y > t_min) idx ^= 2, pos.y += scale_exp2;
                    if (t_center.z > t_min) idx ^= 1, pos.z += scale_exp2;
                }

                // Update active t-span and invalidate cached child descriptor.

                t_max = tv_max;
                parent_descriptor.children = 0;

                // TODO: MOVE THIS SOMEWHERE ELSE TO MAKE IT FASTER
                if ((uint(Chunk_Nodes[parent].freemask) & (1 << parent_shift)) == 0)
                    break;
                continue;
            }
        }

        // ADVANCE
        // Step along the ray

        bvec3 b_step_mask = lessThanEqual(t_corner, vec3(tc_max, tc_max, tc_max));
        uint step_mask = 0;
        if (b_step_mask.x) step_mask ^= 4, pos.x -= scale_exp2;
        if (b_step_mask.y) step_mask ^= 2, pos.y -= scale_exp2;
        if (b_step_mask.z) step_mask ^= 1, pos.z -= scale_exp2;

        // Update active t-span and flip bits of the child slot index.

        t_min = tc_max;
        idx ^= step_mask;


        // Proceed with pop if the bit flips disagree with the ray direction.
        if ((idx & step_mask) != 0) {
            // POP
            // Find the highest differing bit between the two positions.
            uint differing_bits = 0;
            if (b_step_mask.x) differing_bits |= floatBitsToUint(pos.x) ^ floatBitsToUint(pos.x + scale_exp2);
            if (b_step_mask.y) differing_bits |= floatBitsToUint(pos.y) ^ floatBitsToUint(pos.y + scale_exp2);
            if (b_step_mask.z) differing_bits |= floatBitsToUint(pos.z) ^ floatBitsToUint(pos.z + scale_exp2);
            uint new_scale = (floatBitsToUint(float(differing_bits)) >> 23) - 127 - (23 - CAST_STACK_DEPTH); // position of the highest bit
            if (new_scale >= CAST_STACK_DEPTH) {
                break;
            }
            uint backoff = new_scale - scale;
            scale = new_scale;
            bool needs_restart = backoff > stack_len;

            stack_len -= backoff;
            scale_exp2 = uintBitsToFloat((scale - CAST_STACK_DEPTH + 127) << 23); // exp2f(scale - s_max)
            StackItem stackVal = stack_data[gl_LocalInvocationIndex][scale % STACK_HEIGHT];
            parent = stackVal.parent;
            t_max = stackVal.t_max;

            uvec3 sh = floatBitsToUint(pos) >> (scale + (23 - CAST_STACK_DEPTH));
            pos = uintBitsToFloat(sh << (scale + (23 - CAST_STACK_DEPTH)));
            idx  = (sh.z & 1) | ((sh.y & 1) << 1) | ((sh.x & 1) << 2);
            parent_shift = octant_mask ^ ((sh.z & 2) | ((sh.y & 2) << 1) | ((sh.x & 2) << 2));

            h = 0.0;
            parent_descriptor.children = 0;
            t_min += exp2(float(-CAST_STACK_DEPTH));

            if (needs_restart) {
                // restart
                stack_len = 0;
                scale = CAST_STACK_DEPTH - 1;
                scale_exp2 = 0.5;
                parent = 0;
                parent_shift = 0;
                t_max = t_max_original;
                pos = vec3(1.0f, 1.0f, 1.0f);
                idx = 0;
                if (1.5f * t_coef.x - t_bias.x > t_min) idx ^= 4, pos.x = 1.5f;
                if (1.5f * t_coef.y - t_bias.y > t_min) idx ^= 2, pos.y = 1.5f;
                if (1.5f * t_coef.z - t_bias.z > t_min) idx ^= 1, pos.z = 1.5f;
            }
        }
    }

    // Indicate miss if we are outside the octree.
    if (scale >= CAST_STACK_DEPTH || iter > MAX_RAYCAST_ITERATIONS) {
        t_min = 2.0f;
    }
    // Undo mirroring of the coordinate system.

    if ((octant_mask & 4) == 0) pos.x = 3.0f - scale_exp2 - pos.x;
    if ((octant_mask & 2) == 0) pos.y = 3.0f - scale_exp2 - pos.y;
    if ((octant_mask & 1) == 0) pos.z = 3.0f - scale_exp2 - pos.z;

    // Output results.
/*
    res.t = t_min;
    res.iter = iter;
    res.pos.x = fminf(fmaxf(ray.orig.x + t_min * ray.dir.x, pos.x + epsilon), pos.x + scale_exp2 - epsilon);
    res.pos.y = fminf(fmaxf(ray.orig.y + t_min * ray.dir.y, pos.y + epsilon), pos.y + scale_exp2 - epsilon);
    res.pos.z = fminf(fmaxf(ray.orig.z + t_min * ray.dir.z, pos.z + epsilon), pos.z + scale_exp2 - epsilon);
    res.node = parent;
    res.childIdx = idx ^ octant_mask ^ 7;
    res.stackPtr = scale;
*/

    vec4 color = vec4(0.0, 0.0, 0.0 ,1.0);
    if (t_min > 1.0) {
        // No hit
    } else {
        float v = float(iter) / MAX_RAYCAST_ITERATIONS;
        color.r = v;
        color.g = v;
        color.b = v;
    }
    
    imageStore(imgOutput, ivec2(gl_GlobalInvocationID.xy), color);
}<|MERGE_RESOLUTION|>--- conflicted
+++ resolved
@@ -94,13 +94,8 @@
     float t_max;
 };
 
-<<<<<<< HEAD
-#define CAST_STACK_DEPTH 23
-#define MAX_RAYCAST_ITERATIONS 200
-=======
 #define CAST_STACK_DEPTH 22
 #define MAX_RAYCAST_ITERATIONS  200
->>>>>>> 18292185
 
 #define STACK_HEIGHT 8
 shared StackItem stack_data[GROUP_SIZE_X * GROUP_SIZE_Y][STACK_HEIGHT];
